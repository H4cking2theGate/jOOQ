/*
 * Licensed under the Apache License, Version 2.0 (the "License");
 * you may not use this file except in compliance with the License.
 * You may obtain a copy of the License at
 *
 *  http://www.apache.org/licenses/LICENSE-2.0
 *
 * Unless required by applicable law or agreed to in writing, software
 * distributed under the License is distributed on an "AS IS" BASIS,
 * WITHOUT WARRANTIES OR CONDITIONS OF ANY KIND, either express or implied.
 * See the License for the specific language governing permissions and
 * limitations under the License.
 *
 * Other licenses:
 * -----------------------------------------------------------------------------
 * Commercial licenses for this work are available. These replace the above
 * ASL 2.0 and offer limited warranties, support, maintenance, and commercial
 * database integrations.
 *
 * For more information, please visit: http://www.jooq.org/licenses
 *
 *
 *
 *
 *
 *
 *
 *
 *
 *
 *
 *
 *
 *
 *
 *
 */
package org.jooq.meta;


/**
 * Some publicly available constants used in jOOQ
 *
 * @author Lukas Eder
 */
public final class Constants {

    /**
     * The Maven groupId used for this edition / distribution
     */
    public static final String GROUP_ID       = "org.jooq";

    /**
     * The latest jOOQ minor version.
     */
    public static final String MINOR_VERSION  = "3.17";

    /**
     * The latest jOOQ version.
     * <p>
     * This is the same as {@link #MINOR_VERSION}, but it may include patch
     * version suffixes.
     */
<<<<<<< HEAD
    public static final String VERSION        = "3.17.0";
=======
    public static final String VERSION        = "3.17.1-SNAPSHOT";
>>>>>>> e22fbcc7

    /**
     * The latest jOOQ full version.
     * <p>
     * This is the same as {@link #VERSION}, but it may include release
     * candidate and other suffixes.
     */
<<<<<<< HEAD
    public static final String FULL_VERSION   = "3.17.0";
=======
    public static final String FULL_VERSION   = "3.17.1-SNAPSHOT";
>>>>>>> e22fbcc7

    /**
     * The current jooq-runtime XSD file name.
     */
    public static final String XSD_RUNTIME    = "jooq-runtime-3.17.0.xsd";

    /**
     * The current jooq-runtime XML namespace.
     */
    public static final String NS_RUNTIME     = "http://www.jooq.org/xsd/" + XSD_RUNTIME;

    /**
     * The current jooq-runtime XSD classpath location.
     */
    public static final String CP_RUNTIME     = "/org/jooq/xsd/" + XSD_RUNTIME;

    /**
     * The current jooq-export XSD file name.
     */
    public static final String XSD_EXPORT     = "jooq-export-3.10.0.xsd";

    /**
     * The current jooq-export XML namespace.
     */
    public static final String NS_EXPORT      = "http://www.jooq.org/xsd/" + XSD_EXPORT;

    /**
     * The current jooq-export XSD classpath location.
     */
    public static final String CP_EXPORT      = "/org/jooq/xsd/" + XSD_EXPORT;

    /**
     * The current jooq-meta XSD file name.
     */
    public static final String XSD_META       = "jooq-meta-3.16.0.xsd";

    /**
     * The current jooq-meta XML namespace.
     */
    public static final String NS_META        = "http://www.jooq.org/xsd/" + XSD_META;

    /**
     * The current jooq-meta XSD classpath location.
     */
    public static final String CP_META        = "/org/jooq/xsd/" + XSD_META;

    /**
     * The current jooq-migrations XSD file name.
     */
    public static final String XSD_MIGRATIONS = "jooq-migrations-3.15.0.xsd";

    /**
     * The current jooq-migrations XML namespace.
     */
    public static final String NS_MIGRATIONS  = "http://www.jooq.org/xsd/" + XSD_META;

    /**
     * The current jooq-migrations XSD classpath location.
     */
    public static final String CP_MIGRATIONS  = "/org/jooq/xsd/" + XSD_META;

    /**
     * The current jooq-codegen XSD file name.
     */
    public static final String XSD_CODEGEN    = "jooq-codegen-3.17.0.xsd";

    /**
     * The current jooq-codegen XML namespace.
     */
    public static final String NS_CODEGEN     = "http://www.jooq.org/xsd/" + XSD_CODEGEN;

    /**
     * The current jooq-codegen XSD classpath location.
     */
    public static final String CP_CODEGEN     = "/org/jooq/meta/xsd/" + XSD_CODEGEN;



    /**
     * The maximum degree of {@link Row} and {@link Record} subtypes
     */
    public static final int    MAX_ROW_DEGREE = 22;



    /**
     * The minor release 3.15.
     */
    public static final String VERSION_3_15   = "3.15";

    /**
     * The minor release 3.16.
     */
    public static final String VERSION_3_16   = "3.16";

    /**
     * The minor release 3.17.
     */
    public static final String VERSION_3_17   = "3.17";

    /**
     * No further instances
     */
    private Constants() {}
}<|MERGE_RESOLUTION|>--- conflicted
+++ resolved
@@ -61,11 +61,7 @@
      * This is the same as {@link #MINOR_VERSION}, but it may include patch
      * version suffixes.
      */
-<<<<<<< HEAD
-    public static final String VERSION        = "3.17.0";
-=======
-    public static final String VERSION        = "3.17.1-SNAPSHOT";
->>>>>>> e22fbcc7
+    public static final String VERSION        = "3.17.1";
 
     /**
      * The latest jOOQ full version.
@@ -73,11 +69,7 @@
      * This is the same as {@link #VERSION}, but it may include release
      * candidate and other suffixes.
      */
-<<<<<<< HEAD
-    public static final String FULL_VERSION   = "3.17.0";
-=======
-    public static final String FULL_VERSION   = "3.17.1-SNAPSHOT";
->>>>>>> e22fbcc7
+    public static final String FULL_VERSION   = "3.17.1";
 
     /**
      * The current jooq-runtime XSD file name.
