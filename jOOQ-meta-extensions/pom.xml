--- conflicted
+++ resolved
@@ -6,11 +6,7 @@
     <parent>
         <groupId>org.jooq</groupId>
         <artifactId>jooq-parent</artifactId>
-<<<<<<< HEAD
-        <version>3.17.0</version>
-=======
-        <version>3.17.1-SNAPSHOT</version>
->>>>>>> e22fbcc7
+        <version>3.17.1</version>
     </parent>
 
     <artifactId>jooq-meta-extensions</artifactId>
