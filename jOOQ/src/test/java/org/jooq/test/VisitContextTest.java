--- conflicted
+++ resolved
@@ -1,349 +1,325 @@
-/**
- * Copyright (c) 2009-2013, Lukas Eder, lukas.eder@gmail.com
- * All rights reserved.
- *
- * This software is licensed to you under the Apache License, Version 2.0
- * (the "License"); You may obtain a copy of the License at
- *
- *   http://www.apache.org/licenses/LICENSE-2.0
- *
- * Redistribution and use in source and binary forms, with or without
- * modification, are permitted provided that the following conditions are met:
- *
- * . Redistributions of source code must retain the above copyright notice, this
- *   list of conditions and the following disclaimer.
- *
- * . Redistributions in binary form must reproduce the above copyright notice,
- *   this list of conditions and the following disclaimer in the documentation
- *   and/or other materials provided with the distribution.
- *
- * . Neither the name "jOOQ" nor the names of its contributors may be
- *   used to endorse or promote products derived from this software without
- *   specific prior written permission.
- *
- * THIS SOFTWARE IS PROVIDED BY THE COPYRIGHT HOLDERS AND CONTRIBUTORS "AS IS"
- * AND ANY EXPRESS OR IMPLIED WARRANTIES, INCLUDING, BUT NOT LIMITED TO, THE
- * IMPLIED WARRANTIES OF MERCHANTABILITY AND FITNESS FOR A PARTICULAR PURPOSE
- * ARE DISCLAIMED. IN NO EVENT SHALL THE COPYRIGHT OWNER OR CONTRIBUTORS BE
- * LIABLE FOR ANY DIRECT, INDIRECT, INCIDENTAL, SPECIAL, EXEMPLARY, OR
- * CONSEQUENTIAL DAMAGES (INCLUDING, BUT NOT LIMITED TO, PROCUREMENT OF
- * SUBSTITUTE GOODS OR SERVICES; LOSS OF USE, DATA, OR PROFITS; OR BUSINESS
- * INTERRUPTION) HOWEVER CAUSED AND ON ANY THEORY OF LIABILITY, WHETHER IN
- * CONTRACT, STRICT LIABILITY, OR TORT (INCLUDING NEGLIGENCE OR OTHERWISE)
- * ARISING IN ANY WAY OUT OF THE USE OF THIS SOFTWARE, EVEN IF ADVISED OF THE
- * POSSIBILITY OF SUCH DAMAGE.
- */
-package org.jooq.test;
-
-import static java.util.Arrays.asList;
-import static junit.framework.Assert.assertEquals;
-import static junit.framework.Assert.fail;
-<<<<<<< HEAD
-import static org.jooq.Clause.CONDITION;
-import static org.jooq.Clause.CONDITION_COMPARISON;
-=======
->>>>>>> c2473cd0
-import static org.jooq.Clause.FIELD;
-import static org.jooq.Clause.FIELD_REFERENCE;
-import static org.jooq.Clause.FIELD_ROW;
-import static org.jooq.Clause.FIELD_VALUE;
-import static org.jooq.Clause.SELECT_WHERE;
-import static org.jooq.Clause.TABLE;
-import static org.jooq.Clause.TABLE_REFERENCE;
-import static org.jooq.Clause.UPDATE;
-<<<<<<< HEAD
-import static org.jooq.Clause.UPDATE_RETURNING;
-import static org.jooq.Clause.UPDATE_SET;
-import static org.jooq.Clause.UPDATE_SET_ASSIGNMENT;
-import static org.jooq.Clause.UPDATE_UPDATE;
-import static org.jooq.Clause.UPDATE_WHERE;
-=======
-import static org.jooq.Clause.UPDATE_SET;
-import static org.jooq.Clause.UPDATE_SET_ASSIGNMENT;
-import static org.jooq.Clause.UPDATE_UPDATE;
->>>>>>> c2473cd0
-import static org.jooq.SQLDialect.POSTGRES;
-import static org.jooq.impl.DSL.row;
-import static org.jooq.impl.DSL.select;
-import static org.jooq.impl.DSL.using;
-import static org.jooq.impl.DSL.val;
-import static org.jooq.impl.DefaultVisitListenerProvider.providers;
-import static org.jooq.test.data.Table1.FIELD_DATE1;
-import static org.jooq.test.data.Table1.FIELD_ID1;
-import static org.jooq.test.data.Table1.FIELD_NAME1;
-import static org.jooq.test.data.Table1.TABLE1;
-import static org.jooq.tools.StringUtils.leftPad;
-
-import java.util.ArrayList;
-import java.util.List;
-
-import org.jooq.Clause;
-import org.jooq.Configuration;
-import org.jooq.DSLContext;
-import org.jooq.VisitContext;
-import org.jooq.VisitListener;
-import org.jooq.impl.DSL;
-
-import org.junit.After;
-import org.junit.Before;
-import org.junit.Test;
-
-/**
- * Some common tests related to {@link VisitContext}
- *
- * @author Lukas Eder
- */
-@SuppressWarnings("unchecked")
-public class VisitContextTest extends AbstractTest {
-
-    private DSLContext ctx;
-    private SimpleListener listener;
-
-    @Before
-    public void setup() {
-        listener = new SimpleListener();
-        ctx = DSL.using(
-            create.configuration().derive(providers(listener)));
-    }
-
-    @After
-    public void teardown() {
-        ctx = null;
-        listener = null;
-    }
-
-
-    @Test
-    public void testClauses() {
-        Configuration c = create.configuration().derive(providers(new ClausesListener()));
-
-//        String sql =
-//        using(c)
-//            .select(FIELD_ID1, FIELD_NAME1)
-//            .from(select(FIELD_NAME1).from(
-//                TABLE1,
-//                TABLE2.join(TABLE3).on("1 = 2")
-//                      .leftOuterJoin(TABLE3).on("1 = 1")))
-//            .where(FIELD_ID1.eq(1))
-//            .and(FIELD_NAME1.ne("3"))
-//            .and("x = y")
-//            .having(FIELD_ID1.eq(1))
-//            .getSQL();
-        String sql =
-        using(c)
-            .select(FIELD_ID1, FIELD_NAME1)
-            .from(select(FIELD_NAME1).from(TABLE1))
-            .getSQL();
-
-        System.out.println();
-        System.out.println(sql);
-    }
-
-    private static class ClausesListener implements VisitListener {
-
-        Clause clause;
-        String where = "where";
-        int indent = 0;
-
-        @Override
-        public void clauseStart(VisitContext context) {
-            if (context.clause() == Clause.DUMMY)
-                return;
-
-            clause = context.clause();
-            indent += 2;
-            System.out.println(leftPad("+-", indent, "| ") + context.clause());
-        }
-
-        @Override
-        public void clauseEnd(VisitContext context) {
-            if (context.clause() == Clause.DUMMY)
-                return;
-
-            if (clause == SELECT_WHERE) {
-                if (context.renderContext() != null) {
-                    context.renderContext()
-                           .sql(" ")
-                           .keyword(where)
-                           .sql(" ")
-                           .sql("SecurityCode IN (1, 2, 3)");
-                }
-            }
-
-            clause = null;
-            indent -= 2;
-        }
-
-        @Override
-        public void visitStart(VisitContext context) {
-            if (clause == SELECT_WHERE) {
-                where = "and";
-            }
-        }
-
-        @Override
-        public void visitEnd(VisitContext context) {
-        }
-    }
-
-    @Test
-    public void test_UPDATE_SET_simple() {
-        ctx.update(TABLE1)
-           .set(FIELD_NAME1, "value")
-           .getSQL();
-
-        assertEvents(asList(
-            asList(UPDATE),
-            asList(UPDATE, UPDATE_UPDATE),
-            asList(UPDATE, UPDATE_UPDATE, TABLE),
-            asList(UPDATE, UPDATE_UPDATE, TABLE, TABLE_REFERENCE),
-            asList(UPDATE, UPDATE_SET),
-            asList(UPDATE, UPDATE_SET, UPDATE_SET_ASSIGNMENT),
-            asList(UPDATE, UPDATE_SET, UPDATE_SET_ASSIGNMENT, FIELD),
-            asList(UPDATE, UPDATE_SET, UPDATE_SET_ASSIGNMENT, FIELD, FIELD_REFERENCE),
-            asList(UPDATE, UPDATE_SET, UPDATE_SET_ASSIGNMENT, FIELD),
-<<<<<<< HEAD
-            asList(UPDATE, UPDATE_SET, UPDATE_SET_ASSIGNMENT, FIELD, FIELD_VALUE),
-            asList(UPDATE, UPDATE_WHERE),
-            asList(UPDATE, UPDATE_RETURNING)
-=======
-            asList(UPDATE, UPDATE_SET, UPDATE_SET_ASSIGNMENT, FIELD, FIELD_VALUE)
->>>>>>> c2473cd0
-        ));
-    }
-
-    @Test
-    public void test_UPDATE_SET_twoValues() {
-        ctx.update(TABLE1)
-           .set(FIELD_NAME1, "value")
-           .set(FIELD_DATE1, FIELD_DATE1)
-           .getSQL();
-
-        assertEvents(asList(
-            asList(UPDATE),
-            asList(UPDATE, UPDATE_UPDATE),
-            asList(UPDATE, UPDATE_UPDATE, TABLE),
-            asList(UPDATE, UPDATE_UPDATE, TABLE, TABLE_REFERENCE),
-            asList(UPDATE, UPDATE_SET),
-            asList(UPDATE, UPDATE_SET, UPDATE_SET_ASSIGNMENT),
-            asList(UPDATE, UPDATE_SET, UPDATE_SET_ASSIGNMENT, FIELD),
-            asList(UPDATE, UPDATE_SET, UPDATE_SET_ASSIGNMENT, FIELD, FIELD_REFERENCE),
-            asList(UPDATE, UPDATE_SET, UPDATE_SET_ASSIGNMENT, FIELD),
-            asList(UPDATE, UPDATE_SET, UPDATE_SET_ASSIGNMENT, FIELD, FIELD_VALUE),
-            asList(UPDATE, UPDATE_SET, UPDATE_SET_ASSIGNMENT),
-            asList(UPDATE, UPDATE_SET, UPDATE_SET_ASSIGNMENT, FIELD),
-            asList(UPDATE, UPDATE_SET, UPDATE_SET_ASSIGNMENT, FIELD, FIELD_REFERENCE),
-            asList(UPDATE, UPDATE_SET, UPDATE_SET_ASSIGNMENT, FIELD),
-<<<<<<< HEAD
-            asList(UPDATE, UPDATE_SET, UPDATE_SET_ASSIGNMENT, FIELD, FIELD_REFERENCE),
-            asList(UPDATE, UPDATE_WHERE),
-            asList(UPDATE, UPDATE_RETURNING)
-=======
-            asList(UPDATE, UPDATE_SET, UPDATE_SET_ASSIGNMENT, FIELD, FIELD_REFERENCE)
->>>>>>> c2473cd0
-        ));
-    }
-
-    @Test
-    public void test_UPDATE_SET_rowValueExpressions() {
-
-        // Postgres is known to support this syntax particularly well
-        ctx.configuration().set(POSTGRES);
-
-        ctx.update(TABLE1)
-           .set(row(FIELD_NAME1,  FIELD_DATE1),
-                row(val("value"), FIELD_DATE1))
-           .getSQL();
-
-        assertEvents(asList(
-            asList(UPDATE),
-            asList(UPDATE, UPDATE_UPDATE),
-            asList(UPDATE, UPDATE_UPDATE, TABLE),
-            asList(UPDATE, UPDATE_UPDATE, TABLE, TABLE_REFERENCE),
-            asList(UPDATE, UPDATE_SET),
-            asList(UPDATE, UPDATE_SET, UPDATE_SET_ASSIGNMENT),
-            asList(UPDATE, UPDATE_SET, UPDATE_SET_ASSIGNMENT, FIELD),
-            asList(UPDATE, UPDATE_SET, UPDATE_SET_ASSIGNMENT, FIELD, FIELD_ROW),
-            asList(UPDATE, UPDATE_SET, UPDATE_SET_ASSIGNMENT, FIELD, FIELD_ROW, FIELD),
-            asList(UPDATE, UPDATE_SET, UPDATE_SET_ASSIGNMENT, FIELD, FIELD_ROW, FIELD, FIELD_REFERENCE),
-            asList(UPDATE, UPDATE_SET, UPDATE_SET_ASSIGNMENT, FIELD, FIELD_ROW, FIELD),
-            asList(UPDATE, UPDATE_SET, UPDATE_SET_ASSIGNMENT, FIELD, FIELD_ROW, FIELD, FIELD_REFERENCE),
-            asList(UPDATE, UPDATE_SET, UPDATE_SET_ASSIGNMENT, FIELD),
-            asList(UPDATE, UPDATE_SET, UPDATE_SET_ASSIGNMENT, FIELD, FIELD_ROW),
-            asList(UPDATE, UPDATE_SET, UPDATE_SET_ASSIGNMENT, FIELD, FIELD_ROW, FIELD),
-            asList(UPDATE, UPDATE_SET, UPDATE_SET_ASSIGNMENT, FIELD, FIELD_ROW, FIELD, FIELD_VALUE),
-            asList(UPDATE, UPDATE_SET, UPDATE_SET_ASSIGNMENT, FIELD, FIELD_ROW, FIELD),
-<<<<<<< HEAD
-            asList(UPDATE, UPDATE_SET, UPDATE_SET_ASSIGNMENT, FIELD, FIELD_ROW, FIELD, FIELD_REFERENCE),
-            asList(UPDATE, UPDATE_WHERE),
-            asList(UPDATE, UPDATE_RETURNING)
-        ));
-    }
-
-    @Test
-    public void test_UPDATE_SET_WHERE() {
-        ctx.update(TABLE1)
-           .set(FIELD_NAME1, "value")
-           .where(FIELD_ID1.eq(1))
-           .getSQL();
-
-        assertEvents(asList(
-            asList(UPDATE),
-            asList(UPDATE, UPDATE_UPDATE),
-            asList(UPDATE, UPDATE_UPDATE, TABLE),
-            asList(UPDATE, UPDATE_UPDATE, TABLE, TABLE_REFERENCE),
-            asList(UPDATE, UPDATE_SET),
-            asList(UPDATE, UPDATE_SET, UPDATE_SET_ASSIGNMENT),
-            asList(UPDATE, UPDATE_SET, UPDATE_SET_ASSIGNMENT, FIELD),
-            asList(UPDATE, UPDATE_SET, UPDATE_SET_ASSIGNMENT, FIELD, FIELD_REFERENCE),
-            asList(UPDATE, UPDATE_SET, UPDATE_SET_ASSIGNMENT, FIELD),
-            asList(UPDATE, UPDATE_SET, UPDATE_SET_ASSIGNMENT, FIELD, FIELD_VALUE),
-            asList(UPDATE, UPDATE_WHERE),
-            asList(UPDATE, UPDATE_WHERE, CONDITION),
-            asList(UPDATE, UPDATE_WHERE, CONDITION, CONDITION_COMPARISON),
-            asList(UPDATE, UPDATE_WHERE, CONDITION, CONDITION_COMPARISON, FIELD),
-            asList(UPDATE, UPDATE_WHERE, CONDITION, CONDITION_COMPARISON, FIELD, FIELD_REFERENCE),
-            asList(UPDATE, UPDATE_WHERE, CONDITION, CONDITION_COMPARISON, FIELD),
-            asList(UPDATE, UPDATE_WHERE, CONDITION, CONDITION_COMPARISON, FIELD, FIELD_VALUE),
-            asList(UPDATE, UPDATE_RETURNING)
-=======
-            asList(UPDATE, UPDATE_SET, UPDATE_SET_ASSIGNMENT, FIELD, FIELD_ROW, FIELD, FIELD_REFERENCE)
->>>>>>> c2473cd0
-        ));
-    }
-
-    private void assertEvents(List<List<Clause>> expected) {
-        // This assertion is a bit more verbose to be able to detect errors more easily
-        for (int i = 0; i < expected.size() && i < listener.clauses.size(); i++) {
-<<<<<<< HEAD
-            assertEquals("Mismatch at position " + i + ":", expected.get(i), listener.clauses.get(i));
-=======
-            assertEquals("Mismatch at position: " + i, expected.get(i), listener.clauses.get(i));
->>>>>>> c2473cd0
-        }
-
-        if (expected.size() != listener.clauses.size()) {
-            fail("Size mismatch:\n\tExpected: " + expected + "\n\tActual: " + listener.clauses);
-        }
-    }
-
-    private static class SimpleListener implements VisitListener {
-
-        List<List<Clause>> clauses = new ArrayList<List<Clause>>();
-
-        @Override
-        public void clauseStart(VisitContext context) {
-            clauses.add(asList(context.clauses()));
-        }
-
-        @Override
-        public void clauseEnd(VisitContext context) {}
-
-        @Override
-        public void visitStart(VisitContext context) {}
-
-        @Override
-        public void visitEnd(VisitContext context) {}
-
-    }
-}
+/**
+ * Copyright (c) 2009-2013, Lukas Eder, lukas.eder@gmail.com
+ * All rights reserved.
+ *
+ * This software is licensed to you under the Apache License, Version 2.0
+ * (the "License"); You may obtain a copy of the License at
+ *
+ *   http://www.apache.org/licenses/LICENSE-2.0
+ *
+ * Redistribution and use in source and binary forms, with or without
+ * modification, are permitted provided that the following conditions are met:
+ *
+ * . Redistributions of source code must retain the above copyright notice, this
+ *   list of conditions and the following disclaimer.
+ *
+ * . Redistributions in binary form must reproduce the above copyright notice,
+ *   this list of conditions and the following disclaimer in the documentation
+ *   and/or other materials provided with the distribution.
+ *
+ * . Neither the name "jOOQ" nor the names of its contributors may be
+ *   used to endorse or promote products derived from this software without
+ *   specific prior written permission.
+ *
+ * THIS SOFTWARE IS PROVIDED BY THE COPYRIGHT HOLDERS AND CONTRIBUTORS "AS IS"
+ * AND ANY EXPRESS OR IMPLIED WARRANTIES, INCLUDING, BUT NOT LIMITED TO, THE
+ * IMPLIED WARRANTIES OF MERCHANTABILITY AND FITNESS FOR A PARTICULAR PURPOSE
+ * ARE DISCLAIMED. IN NO EVENT SHALL THE COPYRIGHT OWNER OR CONTRIBUTORS BE
+ * LIABLE FOR ANY DIRECT, INDIRECT, INCIDENTAL, SPECIAL, EXEMPLARY, OR
+ * CONSEQUENTIAL DAMAGES (INCLUDING, BUT NOT LIMITED TO, PROCUREMENT OF
+ * SUBSTITUTE GOODS OR SERVICES; LOSS OF USE, DATA, OR PROFITS; OR BUSINESS
+ * INTERRUPTION) HOWEVER CAUSED AND ON ANY THEORY OF LIABILITY, WHETHER IN
+ * CONTRACT, STRICT LIABILITY, OR TORT (INCLUDING NEGLIGENCE OR OTHERWISE)
+ * ARISING IN ANY WAY OUT OF THE USE OF THIS SOFTWARE, EVEN IF ADVISED OF THE
+ * POSSIBILITY OF SUCH DAMAGE.
+ */
+package org.jooq.test;
+
+import static java.util.Arrays.asList;
+import static junit.framework.Assert.assertEquals;
+import static junit.framework.Assert.fail;
+import static org.jooq.Clause.CONDITION;
+import static org.jooq.Clause.CONDITION_COMPARISON;
+import static org.jooq.Clause.FIELD;
+import static org.jooq.Clause.FIELD_REFERENCE;
+import static org.jooq.Clause.FIELD_ROW;
+import static org.jooq.Clause.FIELD_VALUE;
+import static org.jooq.Clause.SELECT_WHERE;
+import static org.jooq.Clause.TABLE;
+import static org.jooq.Clause.TABLE_REFERENCE;
+import static org.jooq.Clause.UPDATE;
+import static org.jooq.Clause.UPDATE_RETURNING;
+import static org.jooq.Clause.UPDATE_SET;
+import static org.jooq.Clause.UPDATE_SET_ASSIGNMENT;
+import static org.jooq.Clause.UPDATE_UPDATE;
+import static org.jooq.Clause.UPDATE_WHERE;
+import static org.jooq.SQLDialect.POSTGRES;
+import static org.jooq.impl.DSL.row;
+import static org.jooq.impl.DSL.select;
+import static org.jooq.impl.DSL.using;
+import static org.jooq.impl.DSL.val;
+import static org.jooq.impl.DefaultVisitListenerProvider.providers;
+import static org.jooq.test.data.Table1.FIELD_DATE1;
+import static org.jooq.test.data.Table1.FIELD_ID1;
+import static org.jooq.test.data.Table1.FIELD_NAME1;
+import static org.jooq.test.data.Table1.TABLE1;
+import static org.jooq.tools.StringUtils.leftPad;
+
+import java.util.ArrayList;
+import java.util.List;
+
+import org.jooq.Clause;
+import org.jooq.Configuration;
+import org.jooq.DSLContext;
+import org.jooq.VisitContext;
+import org.jooq.VisitListener;
+import org.jooq.impl.DSL;
+
+import org.junit.After;
+import org.junit.Before;
+import org.junit.Test;
+
+/**
+ * Some common tests related to {@link VisitContext}
+ *
+ * @author Lukas Eder
+ */
+@SuppressWarnings("unchecked")
+public class VisitContextTest extends AbstractTest {
+
+    private DSLContext ctx;
+    private SimpleListener listener;
+
+    @Before
+    public void setup() {
+        listener = new SimpleListener();
+        ctx = DSL.using(
+            create.configuration().derive(providers(listener)));
+    }
+
+    @After
+    public void teardown() {
+        ctx = null;
+        listener = null;
+    }
+
+
+    @Test
+    public void testClauses() {
+        Configuration c = create.configuration().derive(providers(new ClausesListener()));
+
+//        String sql =
+//        using(c)
+//            .select(FIELD_ID1, FIELD_NAME1)
+//            .from(select(FIELD_NAME1).from(
+//                TABLE1,
+//                TABLE2.join(TABLE3).on("1 = 2")
+//                      .leftOuterJoin(TABLE3).on("1 = 1")))
+//            .where(FIELD_ID1.eq(1))
+//            .and(FIELD_NAME1.ne("3"))
+//            .and("x = y")
+//            .having(FIELD_ID1.eq(1))
+//            .getSQL();
+        String sql =
+        using(c)
+            .select(FIELD_ID1, FIELD_NAME1)
+            .from(select(FIELD_NAME1).from(TABLE1))
+            .getSQL();
+
+        System.out.println();
+        System.out.println(sql);
+    }
+
+    private static class ClausesListener implements VisitListener {
+
+        Clause clause;
+        String where = "where";
+        int indent = 0;
+
+        @Override
+        public void clauseStart(VisitContext context) {
+            if (context.clause() == Clause.DUMMY)
+                return;
+
+            clause = context.clause();
+            indent += 2;
+            System.out.println(leftPad("+-", indent, "| ") + context.clause());
+        }
+
+        @Override
+        public void clauseEnd(VisitContext context) {
+            if (context.clause() == Clause.DUMMY)
+                return;
+
+            if (clause == SELECT_WHERE) {
+                if (context.renderContext() != null) {
+                    context.renderContext()
+                           .sql(" ")
+                           .keyword(where)
+                           .sql(" ")
+                           .sql("SecurityCode IN (1, 2, 3)");
+                }
+            }
+
+            clause = null;
+            indent -= 2;
+        }
+
+        @Override
+        public void visitStart(VisitContext context) {
+            if (clause == SELECT_WHERE) {
+                where = "and";
+            }
+        }
+
+        @Override
+        public void visitEnd(VisitContext context) {
+        }
+    }
+
+    @Test
+    public void test_UPDATE_SET_simple() {
+        ctx.update(TABLE1)
+           .set(FIELD_NAME1, "value")
+           .getSQL();
+
+        assertEvents(asList(
+            asList(UPDATE),
+            asList(UPDATE, UPDATE_UPDATE),
+            asList(UPDATE, UPDATE_UPDATE, TABLE),
+            asList(UPDATE, UPDATE_UPDATE, TABLE, TABLE_REFERENCE),
+            asList(UPDATE, UPDATE_SET),
+            asList(UPDATE, UPDATE_SET, UPDATE_SET_ASSIGNMENT),
+            asList(UPDATE, UPDATE_SET, UPDATE_SET_ASSIGNMENT, FIELD),
+            asList(UPDATE, UPDATE_SET, UPDATE_SET_ASSIGNMENT, FIELD, FIELD_REFERENCE),
+            asList(UPDATE, UPDATE_SET, UPDATE_SET_ASSIGNMENT, FIELD),
+            asList(UPDATE, UPDATE_SET, UPDATE_SET_ASSIGNMENT, FIELD, FIELD_VALUE),
+            asList(UPDATE, UPDATE_WHERE),
+            asList(UPDATE, UPDATE_RETURNING)
+        ));
+    }
+
+    @Test
+    public void test_UPDATE_SET_twoValues() {
+        ctx.update(TABLE1)
+           .set(FIELD_NAME1, "value")
+           .set(FIELD_DATE1, FIELD_DATE1)
+           .getSQL();
+
+        assertEvents(asList(
+            asList(UPDATE),
+            asList(UPDATE, UPDATE_UPDATE),
+            asList(UPDATE, UPDATE_UPDATE, TABLE),
+            asList(UPDATE, UPDATE_UPDATE, TABLE, TABLE_REFERENCE),
+            asList(UPDATE, UPDATE_SET),
+            asList(UPDATE, UPDATE_SET, UPDATE_SET_ASSIGNMENT),
+            asList(UPDATE, UPDATE_SET, UPDATE_SET_ASSIGNMENT, FIELD),
+            asList(UPDATE, UPDATE_SET, UPDATE_SET_ASSIGNMENT, FIELD, FIELD_REFERENCE),
+            asList(UPDATE, UPDATE_SET, UPDATE_SET_ASSIGNMENT, FIELD),
+            asList(UPDATE, UPDATE_SET, UPDATE_SET_ASSIGNMENT, FIELD, FIELD_VALUE),
+            asList(UPDATE, UPDATE_SET, UPDATE_SET_ASSIGNMENT),
+            asList(UPDATE, UPDATE_SET, UPDATE_SET_ASSIGNMENT, FIELD),
+            asList(UPDATE, UPDATE_SET, UPDATE_SET_ASSIGNMENT, FIELD, FIELD_REFERENCE),
+            asList(UPDATE, UPDATE_SET, UPDATE_SET_ASSIGNMENT, FIELD),
+            asList(UPDATE, UPDATE_SET, UPDATE_SET_ASSIGNMENT, FIELD, FIELD_REFERENCE),
+            asList(UPDATE, UPDATE_WHERE),
+            asList(UPDATE, UPDATE_RETURNING)
+        ));
+    }
+
+    @Test
+    public void test_UPDATE_SET_rowValueExpressions() {
+
+        // Postgres is known to support this syntax particularly well
+        ctx.configuration().set(POSTGRES);
+
+        ctx.update(TABLE1)
+           .set(row(FIELD_NAME1,  FIELD_DATE1),
+                row(val("value"), FIELD_DATE1))
+           .getSQL();
+
+        assertEvents(asList(
+            asList(UPDATE),
+            asList(UPDATE, UPDATE_UPDATE),
+            asList(UPDATE, UPDATE_UPDATE, TABLE),
+            asList(UPDATE, UPDATE_UPDATE, TABLE, TABLE_REFERENCE),
+            asList(UPDATE, UPDATE_SET),
+            asList(UPDATE, UPDATE_SET, UPDATE_SET_ASSIGNMENT),
+            asList(UPDATE, UPDATE_SET, UPDATE_SET_ASSIGNMENT, FIELD),
+            asList(UPDATE, UPDATE_SET, UPDATE_SET_ASSIGNMENT, FIELD, FIELD_ROW),
+            asList(UPDATE, UPDATE_SET, UPDATE_SET_ASSIGNMENT, FIELD, FIELD_ROW, FIELD),
+            asList(UPDATE, UPDATE_SET, UPDATE_SET_ASSIGNMENT, FIELD, FIELD_ROW, FIELD, FIELD_REFERENCE),
+            asList(UPDATE, UPDATE_SET, UPDATE_SET_ASSIGNMENT, FIELD, FIELD_ROW, FIELD),
+            asList(UPDATE, UPDATE_SET, UPDATE_SET_ASSIGNMENT, FIELD, FIELD_ROW, FIELD, FIELD_REFERENCE),
+            asList(UPDATE, UPDATE_SET, UPDATE_SET_ASSIGNMENT, FIELD),
+            asList(UPDATE, UPDATE_SET, UPDATE_SET_ASSIGNMENT, FIELD, FIELD_ROW),
+            asList(UPDATE, UPDATE_SET, UPDATE_SET_ASSIGNMENT, FIELD, FIELD_ROW, FIELD),
+            asList(UPDATE, UPDATE_SET, UPDATE_SET_ASSIGNMENT, FIELD, FIELD_ROW, FIELD, FIELD_VALUE),
+            asList(UPDATE, UPDATE_SET, UPDATE_SET_ASSIGNMENT, FIELD, FIELD_ROW, FIELD),
+            asList(UPDATE, UPDATE_SET, UPDATE_SET_ASSIGNMENT, FIELD, FIELD_ROW, FIELD, FIELD_REFERENCE),
+            asList(UPDATE, UPDATE_WHERE),
+            asList(UPDATE, UPDATE_RETURNING)
+        ));
+    }
+
+    @Test
+    public void test_UPDATE_SET_WHERE() {
+        ctx.update(TABLE1)
+           .set(FIELD_NAME1, "value")
+           .where(FIELD_ID1.eq(1))
+           .getSQL();
+
+        assertEvents(asList(
+            asList(UPDATE),
+            asList(UPDATE, UPDATE_UPDATE),
+            asList(UPDATE, UPDATE_UPDATE, TABLE),
+            asList(UPDATE, UPDATE_UPDATE, TABLE, TABLE_REFERENCE),
+            asList(UPDATE, UPDATE_SET),
+            asList(UPDATE, UPDATE_SET, UPDATE_SET_ASSIGNMENT),
+            asList(UPDATE, UPDATE_SET, UPDATE_SET_ASSIGNMENT, FIELD),
+            asList(UPDATE, UPDATE_SET, UPDATE_SET_ASSIGNMENT, FIELD, FIELD_REFERENCE),
+            asList(UPDATE, UPDATE_SET, UPDATE_SET_ASSIGNMENT, FIELD),
+            asList(UPDATE, UPDATE_SET, UPDATE_SET_ASSIGNMENT, FIELD, FIELD_VALUE),
+            asList(UPDATE, UPDATE_WHERE),
+            asList(UPDATE, UPDATE_WHERE, CONDITION),
+            asList(UPDATE, UPDATE_WHERE, CONDITION, CONDITION_COMPARISON),
+            asList(UPDATE, UPDATE_WHERE, CONDITION, CONDITION_COMPARISON, FIELD),
+            asList(UPDATE, UPDATE_WHERE, CONDITION, CONDITION_COMPARISON, FIELD, FIELD_REFERENCE),
+            asList(UPDATE, UPDATE_WHERE, CONDITION, CONDITION_COMPARISON, FIELD),
+            asList(UPDATE, UPDATE_WHERE, CONDITION, CONDITION_COMPARISON, FIELD, FIELD_VALUE),
+            asList(UPDATE, UPDATE_RETURNING)
+        ));
+    }
+
+    private void assertEvents(List<List<Clause>> expected) {
+        // This assertion is a bit more verbose to be able to detect errors more easily
+        for (int i = 0; i < expected.size() && i < listener.clauses.size(); i++) {
+            assertEquals("Mismatch at position " + i + ":", expected.get(i), listener.clauses.get(i));
+        }
+
+        if (expected.size() != listener.clauses.size()) {
+            fail("Size mismatch:\n\tExpected: " + expected + "\n\tActual: " + listener.clauses);
+        }
+    }
+
+
+    private static class SimpleListener implements VisitListener {
+
+        List<List<Clause>> clauses = new ArrayList<List<Clause>>();
+
+        @Override
+        public void clauseStart(VisitContext context) {
+            clauses.add(asList(context.clauses()));
+        }
+
+        @Override
+        public void clauseEnd(VisitContext context) {}
+
+        @Override
+        public void visitStart(VisitContext context) {}
+
+        @Override
+        public void visitEnd(VisitContext context) {}
+
+    }
+}