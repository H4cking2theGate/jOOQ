/**
 * Copyright (c) 2009-2013, Data Geekery GmbH (http://www.datageekery.com)
 * All rights reserved.
 *
 * This work is dual-licensed
 * - under the Apache Software License 2.0 (the "ASL")
 * - under the jOOQ License and Maintenance Agreement (the "jOOQ License")
 * =============================================================================
 * You may choose which license applies to you:
 *
 * - If you're using this work with Open Source databases, you may choose
 *   either ASL or jOOQ License.
 * - If you're using this work with at least one commercial database, you must
 *   choose jOOQ License
 *
 * For more information, please visit http://www.jooq.org/licenses
 *
 * Apache Software License 2.0:
 * -----------------------------------------------------------------------------
 * Licensed under the Apache License, Version 2.0 (the "License");
 * you may not use this file except in compliance with the License.
 * You may obtain a copy of the License at
 *
 *  http://www.apache.org/licenses/LICENSE-2.0
 *
 * Unless required by applicable law or agreed to in writing, software
 * distributed under the License is distributed on an "AS IS" BASIS,
 * WITHOUT WARRANTIES OR CONDITIONS OF ANY KIND, either express or implied.
 * See the License for the specific language governing permissions and
 * limitations under the License.
 *
 * jOOQ License and Maintenance Agreement:
 * -----------------------------------------------------------------------------
 * Data Geekery grants the Customer the non-exclusive, timely limited and
 * non-transferable license to install and use the Software under the terms of
 * the jOOQ License and Maintenance Agreement.
 *
 * This library is distributed with a LIMITED WARRANTY. See the jOOQ License
 * and Maintenance Agreement for more details: http://www.jooq.org/licensing
 */
package org.jooq.util;

import static java.util.Arrays.asList;
import static java.util.Collections.unmodifiableSet;

import java.util.HashSet;
import java.util.Set;

import org.jooq.SQLDialect;
import org.jooq.exception.SQLDialectNotSupportedException;
import org.jooq.util.h2.H2DataType;

/**
 * @author Lukas Eder
 */
class GenerationUtil {

    private static Set<String> JAVA_KEYWORDS = unmodifiableSet(new HashSet<String>(asList(
         "abstract",
         "assert",
         "boolean",
         "break",
         "byte",
         "case",
         "catch",
         "char",
         "class",
         "const",
         "continue",
         "default",
         "double",
         "do",
         "else",
         "enum",
         "extends",
         "false",
         "final",
         "finally",
         "float",
         "for",
         "goto",
         "if",
         "implements",
         "import",
         "instanceof",
         "interface",
         "int",
         "long",
         "native",
         "new",
         "package",
         "private",
         "protected",
         "public",
         "return",
         "short",
         "static",
         "strictfp",
         "super",
         "switch",
         "synchronized",
         "this",
         "throw",
         "throws",
         "transient",
         "true",
         "try",
         "void",
         "volatile",
         "while")));

    /**
     * Take a literal (e.g. database column) and make it a Java identifier to be
     * used without case-change as an enum identifier
     * <p>
     * [#959] These literals are escaped if they collide with reserved words.
     * This implementation is meant as a fix for [#959]. These types of
     * collisions have to be generally reviewed again, when allowing for more
     * control over generated source code, as of [#408][#911]
     */
    public static String convertToJavaIdentifier(String literal) {
        if (JAVA_KEYWORDS.contains(literal)) {
            return literal + "_";
        }

        StringBuilder sb = new StringBuilder();

        if ("".equals(literal)) {
            return "_";
        }

        for (int i = 0; i < literal.length(); i++) {
            char c = literal.charAt(i);

            if (!Character.isJavaIdentifierPart(c)) {
                sb.append(escape(c));
            }
            else if (i == 0 && !Character.isJavaIdentifierStart(literal.charAt(0))) {
                sb.append("_");
                sb.append(c);
            }
            else {
                sb.append(c);
            }
        }

        return sb.toString();
    }

    private static String escape(char c) {
<<<<<<< HEAD
        if (c == ' ' || c == '-')
=======
        if (c == ' ')
>>>>>>> 813f3e88
            return "_";
        else
            return "_" + Integer.toHexString(c);
    }

    /**
     * Take a qualified Java type and make it a simple type
     *
     * @see Class#getSimpleName()
     */
    static String getSimpleJavaType(String qualifiedJavaType) {
        if (qualifiedJavaType == null) {
            return null;
        }

        return qualifiedJavaType.replaceAll(".*\\.", "");
    }

    /**
     * Gets the base type for an array type, depending on the RDBMS dialect
     */
    static String getArrayBaseType(SQLDialect dialect, String t, String u) {
        switch (dialect) {
            case POSTGRES: {

                // The convention is to prepend a "_" to a type to get an array type
                if (u != null && u.startsWith("_")) {
                    return u.substring(1);
                }

                // But there are also arrays with a "vector" suffix
                else {
                    return u;
                }
            }

            case H2: {
                return H2DataType.OTHER.getTypeName();
            }

            case HSQLDB: {

                // In HSQLDB 2.2.5, there has been an incompatible INFORMATION_SCHEMA change around the
                // ELEMENT_TYPES view. Arrays are now described much more explicitly
                if ("ARRAY".equalsIgnoreCase(t)) {
                    return "OTHER";
                }

                // This is for backwards compatibility
                else {
                    return t.replace(" ARRAY", "");
                }
            }
        }

        throw new SQLDialectNotSupportedException("getArrayBaseType() is not supported for dialect " + dialect);
    }

    /**
     * Generate a range between two bounds
     *
     * @param from The lower bound (inclusive)
     * @param to The upper bound (inclusive)
     * @return A range from <code>from</code> to <code>to</code>
     */
    public static Integer[] range(Integer from, Integer to) {
        Integer[] result = new Integer[to - from + 1];

        for (int i = from; i <= to; i++) {
            result[i - from] = i;
        }

        return result;
    }
}<|MERGE_RESOLUTION|>--- conflicted
+++ resolved
@@ -148,11 +148,7 @@
     }
 
     private static String escape(char c) {
-<<<<<<< HEAD
         if (c == ' ' || c == '-')
-=======
-        if (c == ' ')
->>>>>>> 813f3e88
             return "_";
         else
             return "_" + Integer.toHexString(c);
